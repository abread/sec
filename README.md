# Highly Dependable Location Tracker

## Requirements
[Rust 1.52](https://www.rust-lang.org/learn/get-started)
*(only tested Linux)*

## Directory/Crate overview
`client/` the logic of the 3 clients, *correct*, *malicious* and *HA*

`driver/` a background process that updates the clients' state

`server/` the logic of the servers

`integration-tests` tests that create entire environments and test communications

`keygen/` a helper binary to generate Keys and Keystores

`lib/model` library with the domain types, used by the binaries

`lib/protos` gRPC library defining the services

`lib/tracing-utils` common tracing utilities (setup, trace context propagation through tonic)

`lib/tracing-utils/tracing-utils-macros/` *same as above*

## Compiling

`cargo build`

## Running tests

`cargo test`

## Running

All binaries will be in `./target/debug/`

`keygen generate-keys -s <server_ids> -u <users_ids> -h <ha_client_ids>`

**It is assumed that server IDs are contiguous and start at 0.**

To test running the system with password-protected keys, add/change/remove the password of privkey files with `keygen change-password`.

Running each binary with `--help` explains the required arguments, `secrets` and `entities`
are the files created by `keygen`.


<<<<<<< HEAD
Start with `server`, followed by the `client`s and then the `driver`.
=======
Start with `server`s, followed by the `client`s and then the `driver`.
>>>>>>> 6ea987e6
<|MERGE_RESOLUTION|>--- conflicted
+++ resolved
@@ -45,8 +45,4 @@
 are the files created by `keygen`.
 
 
-<<<<<<< HEAD
-Start with `server`, followed by the `client`s and then the `driver`.
-=======
-Start with `server`s, followed by the `client`s and then the `driver`.
->>>>>>> 6ea987e6
+Start with `server`s, followed by the `client`s and then the `driver`.