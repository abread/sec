use std::collections::HashMap;
use std::fmt::Debug;
use std::sync::{
    atomic::{AtomicU64, Ordering},
    Arc,
};
use std::time::Duration;

use futures::stream::{FuturesUnordered, StreamExt};
use protos::hdlt::hdlt_api_client::HdltApiClient as GrpcHdltApiClient;
use protos::hdlt::CipheredRrMessage;
<<<<<<< HEAD
use tokio::sync::{oneshot, RwLock};
=======
>>>>>>> 6ea987e6
use tonic::transport::{Channel, Server, Uri};
use tonic::Status;
use tower::timeout::Timeout;
use tracing::*;
use tracing_utils::Request;

<<<<<<< HEAD
use model::{
    api::{ApiReply, ApiRequest, PoWCertified, RrMessage, RrMessageError, RrRequest},
    keys::{EntityId, KeyStore, KeyStoreError, Nonce},
    Position, PositionProofValidationError, UnverifiedPositionProof,
};
=======
use model::{Position, UnverifiedMisbehaviorProof, UnverifiedPositionProof, api::{ApiReply, ApiRequest, PoWCertified, RrMessage, RrMessageError, RrRequest}, keys::{EntityId, KeyStore, KeyStoreError, Nonce}};
>>>>>>> 6ea987e6

use thiserror::Error;
use tracing::instrument;

use crate::create_tcp_incoming;

<<<<<<< HEAD
static REQUEST_ID: AtomicU64 = AtomicU64::new(0);

=======
>>>>>>> 6ea987e6
const REQUEST_TIMEOUT: Duration = Duration::from_secs(15); // 15s ought to be enough

#[derive(Debug)]
pub struct HdltApiClient {
    /// All the GRPC channels
    channels: Arc<RwLock<HashMap<u32, Channel>>>,

    /// Key store
    keystore: Arc<KeyStore>,

    /// Current epoch: works as a timestamp in the procotol,
    /// since there must only be one proof per epoch
    ///
    current_epoch: u64,

    /// Number of tolerated (arbirtrary) server faults
    ///
    neighbour_faults: u64,

    /// Number of tolerated (arbirtrary) server faults
    ///
    server_faults: u64,

    /// Notification mechanism
    notification: ReturnNotification,
}

#[derive(Debug, Error)]
pub enum HdltError {
    #[error("Error creating remote")]
    InitializationError(#[source] tonic::transport::Error),

    #[error("Failed to serialize request")]
    SerializationError(#[source] Box<bincode::ErrorKind>),

    #[error("Failed to cipher request")]
    CipherError(#[source] KeyStoreError),

    #[error("Server sent unexpected status")]
    UnexpectedStatus(#[from] Status),

    #[error("Invalid nonce")]
    InvalidNonce,

    #[error("Failed to decipher reply")]
    DecipherError(#[source] KeyStoreError),

    #[error("Failed to deserialize reply")]
    DeserializationError(#[source] Box<bincode::ErrorKind>),

    #[error("Request reply protocol violation")]
    RequestReplyProtocolViolation(#[from] RrMessageError),

    #[error("Error executing request: {}", .0)]
    ServerError(String),

    #[error("Server sent unexpected reply message: {:#?}", .0)]
    UnexpectedReply(ApiReply),

    #[error("Oneshot channel failure")]
    ChannelError,

    #[error("Invalid Position Proof")]
    InvalidPositionProof(#[from] PositionProofValidationError),
}

type Result<T> = std::result::Result<T, HdltError>;

impl HdltApiClient {
    pub fn new(
        uris: Vec<(u32, Uri)>,
        keystore: Arc<KeyStore>,
        current_epoch: u64,
        server_faults: u64,
        neighbour_faults: u64,
    ) -> Result<Self> {
        let channels = Arc::new(RwLock::new(
            uris.into_iter()
                .map(|(id, uri)| {
                    Ok((
                        id,
                        Channel::builder(uri)
                            .connect_lazy()
                            .map_err(HdltError::InitializationError)?,
                    ))
                })
                .collect::<Result<HashMap<u32, Channel>>>()?,
        ));

        Ok(HdltApiClient {
            channels,
            keystore,
            current_epoch,
            server_faults,
            neighbour_faults,
            notification: ReturnNotification::new(),
        })
    }

    /// User submits position report to server
    ///
    /// Invokes a protocol write (with atomic semantics)
    ///
    #[instrument]
    pub async fn submit_position_report<P: Into<UnverifiedPositionProof> + Debug>(
        &self,
        proof: P,
    ) -> Result<()> {
<<<<<<< HEAD
        let pow_protected = PoWCertified::new(proof.into());
=======
        let proof = proof.into();
        let pow_protected = PoWCertified::new(proof);

>>>>>>> 6ea987e6
        self.invoke_atomic_write(ApiRequest::SubmitPositionReport(pow_protected))
            .await
            .and_then(|reply| match reply {
                ApiReply::Ok => Ok(()),
                ApiReply::Error(e) => Err(HdltError::ServerError(e)),
                other => Err(HdltError::UnexpectedReply(other)),
            })
    }

    /// Health authority obtains position report from the server
    /// ** or **
    /// User obtains its own position report from the server
    ///
    /// Invokes a protocol read (with atomic semantics)
    ///
    #[instrument]
    pub async fn obtain_position_report(&self, user_id: EntityId, epoch: u64) -> Result<Position> {
<<<<<<< HEAD
        self.invoke_atomic_read(ApiRequest::ObtainPositionReport {
            request_id: REQUEST_ID.fetch_add(1, Ordering::SeqCst),
            user_id,
            epoch,
            callback_uri: String::new(), // will be overriden
        })
=======
        self.invoke_atomic_read(
            ApiRequest::ObtainPositionReport {
                user_id,
                epoch,
                callback_uri: String::new(), // will be overriden
            },
            |resp| resp.key(),
        )
>>>>>>> 6ea987e6
        .await
        .and_then(|reply| match reply {
            ApiReply::PositionReport(_, loc) => Ok(loc),
            ApiReply::Error(e) => Err(HdltError::ServerError(e)),
            other => Err(HdltError::UnexpectedReply(other)),
        })
    }

    /// User obtains its own position reports from the server, for a specified range of epochs
    ///
    /// Invokes a protocol read (with regular semantics)
    ///
    #[instrument]
    pub async fn request_position_reports(
        &self,
        user_id: EntityId,
        epoch_range: std::ops::Range<u64>,
    ) -> Result<Vec<(u64, UnverifiedPositionProof)>> {
        self.invoke_regular_read(
            ApiRequest::RequestPositionReports {
                epoch_start: epoch_range.start,
                epoch_end: epoch_range.end,
            },
            |resp| resp.key(),
        )
        .await
        .and_then(|reply| match reply {
            ApiReply::PositionReports(locs) => Ok(locs),
            ApiReply::Error(e) => Err(HdltError::ServerError(e)),
            other => Err(HdltError::UnexpectedReply(other)),
        })
    }

    /// Health authority obtains all users at a position
    ///
    /// Invokes a protocol read (with regular semantics)
    ///
    #[instrument]
    pub async fn obtain_users_at_position(
        &self,
        position: Position,
        epoch: u64,
    ) -> Result<Vec<EntityId>> {
        self.invoke_regular_read(
            ApiRequest::ObtainUsersAtPosition { position, epoch },
            |resp| resp.key(),
        )
        .await
        .and_then(|reply| match reply {
            ApiReply::UsersAtPosition(users) => Ok(users),
            ApiReply::Error(e) => Err(HdltError::ServerError(e)),
            other => Err(HdltError::UnexpectedReply(other)),
        })
    }

    pub async fn submit_misbehaviour_proof<P: Into<UnverifiedMisbehaviorProof> + Debug>(
        &self,
        proof: P,
    ) -> Result<()> {
        let proof = proof.into();
        let request = ApiRequest::SubmitMisbehaviourProof(proof);

        let num_servers = self.channels.len();
        let mut futs = FuturesUnordered::new();
        let mut grpc_clients = Vec::with_capacity(num_servers);
        for r in self.channels.iter() {
            let (request, grpc_request) =
                self.prepare_request(request.clone(), self.current_epoch, *r.key())?;
            let mut grpc_client =
                GrpcHdltApiClient::new(Timeout::new(r.value().clone(), REQUEST_TIMEOUT));
            let key = *r.key();
            let response_fut = grpc_client.invoke(grpc_request).await;
            futs.push(async move { (key, request, response_fut) });
            grpc_clients.push(grpc_client);
        }

        // TODO: Borges: não sei fazer isto
        loop {
            futures::select! {
                res = futs.select_next_some() => {
                    match res {
                        (server_id, request, Ok(grpc_response)) => (),
                        (server_id, request, Err(e)) => {
                            warn!("calling {:?} on server {} failed: {:?}", request, server_id, e);
                        }
                    }
                }
            }
        }

        Ok(())
    }

    /// User invokes a request at the server, confidentially
    ///
    /// Implements the client side regular read protocol
    /// TODO: reason about the necessity of the request id (`rid`)
    ///
    async fn invoke_regular_read(
        &self,
        request: ApiRequest,
        key: fn(&ApiReply) -> u64,
    ) -> Result<ApiReply> {
        let num_servers = self.channels.read().await.len();
        let mut futs = FuturesUnordered::new();
        let mut grpc_clients = Vec::with_capacity(num_servers);
        for r in self.channels.read().await.iter() {
            let (request, grpc_request) =
                self.prepare_request(request.clone(), self.current_epoch, *r.0)?;
            let mut grpc_client =
                GrpcHdltApiClient::new(Timeout::new(r.1.clone(), REQUEST_TIMEOUT));
            let key = *r.0;
            let response_fut = grpc_client.invoke(grpc_request).await;
            futs.push(async move { (key, request, response_fut) });
            grpc_clients.push(grpc_client);
        }

        let mut resps = Vec::with_capacity(num_servers);
        loop {
            futures::select! {
                res = futs.select_next_some() => {
                    match res {
                        (server_id, request, Ok(grpc_response)) => resps.push(self.parse_response(grpc_response, &request, self.current_epoch, server_id)?),
                        (server_id, request, Err(e)) => {
                            warn!("calling {:?} on server {} failed: {:?}", request, server_id, e);
                        }
                    }

                    if resps.len() > (num_servers + self.server_faults as usize) / 2 {
                        break;
                    }
                }
            }
        }

        Ok(resps.into_iter().max_by_key(key).unwrap())
    }

    /// User invokes a request at the server, confidentially
    ///
    /// Implements the client side atomic read protocol
    /// TODO: reason about the necessity of the request id (`rid`)
    ///
<<<<<<< HEAD
    async fn invoke_atomic_read(&self, request: ApiRequest) -> Result<ApiReply> {
        let cb_service = CallbackService::new(
            self.current_epoch,
            self.keystore.clone(),
            self.notification.clone(),
        );
=======
    async fn invoke_atomic_read(
        &self,
        request: ApiRequest,
        key: fn(&ApiReply) -> u64,
    ) -> Result<ApiReply> {
        let cb_service = CallbackService::new(self.current_epoch, self.keystore.clone());
        // TODO: grab some sort of shared structure from here (mpsc?)
>>>>>>> 6ea987e6

        // TODO: have some mechanism to choose the listening IP addr
        let (server_incoming, server_addr) = create_tcp_incoming(&"127.0.0.1:0".parse().unwrap())
            .await
            .expect("failed to create callback server");
        let server = tokio::spawn(async move {
            Server::builder()
                .add_service(protos::hdlt::hdlt_api_server::HdltApiServer::new(
                    cb_service,
                ))
                .serve_with_incoming(server_incoming)
                .await
                .expect("callback server error");
        });

        let callback_uri = format!("http://127.0.0.1:{}/", server_addr.port());
<<<<<<< HEAD
        let (request, req_id) = match request {
            ApiRequest::ObtainPositionReport {
                request_id,
                user_id,
                epoch,
                ..
            } => (
                ApiRequest::ObtainPositionReport {
                    request_id,
                    user_id,
                    epoch,
                    callback_uri,
                },
                request_id,
            ),
            _ => unreachable!("only implemented for ObtainPositionReport"),
        };

        let mut futs = Vec::new();
        for (k, v) in self
            .channels
            .read()
            .await
            .iter()
            .map(|(k, v)| (k.clone(), v.clone()))
        {
            let (request, grpc_request) =
                self.prepare_request(request.clone(), self.current_epoch.clone(), k.clone())?;
            futs.push(async move {
                let mut grpc_client = GrpcHdltApiClient::new(Timeout::new(v, REQUEST_TIMEOUT));
                let response = grpc_client.invoke(grpc_request).await;

                (k, request, response)
=======
        let request = match request {
            ApiRequest::ObtainPositionReport { user_id, epoch, .. } => {
                ApiRequest::ObtainPositionReport {
                    user_id,
                    epoch,
                    callback_uri,
                }
            }
            _ => unreachable!("only implemented for ObtainPositionReport"),
        };

        let num_servers = self.channels.len();
        let mut futs = FuturesUnordered::new();
        for r in self.channels.iter() {
            let (request, grpc_request) =
                self.prepare_request(request.clone(), self.current_epoch, *r.key())?;
            futs.push(async move {
                let mut grpc_client =
                    GrpcHdltApiClient::new(Timeout::new(r.value().clone(), REQUEST_TIMEOUT));
                let key = *r.key();
                let response = grpc_client.invoke(grpc_request).await;

                (key, request, response)
>>>>>>> 6ea987e6
            });
        }

        let handle = tokio::spawn(async move { futures::future::join_all(futs).await });

        let rx = self.notification.wait_on(req_id).await;

<<<<<<< HEAD
        let res = rx.await.map_err(|_| HdltError::ChannelError)?;

        // close temporary server
        server.abort();
        handle.abort();
        Ok(ApiReply::PositionReport(
            res.2,
            res.0
                .verify(self.neighbour_faults as usize, &self.keystore)?
                .position(),
        ))
=======
        // read replies

        // close temporary server
        server.abort();
        todo!()
>>>>>>> 6ea987e6
    }

    /// User invokes a request at the server, confidentially
    ///
    /// Implements the client side atomic write protocol
    /// Nice property: the epoch number can act as a timestamp
    ///
    async fn invoke_atomic_write(&self, request: ApiRequest) -> Result<ApiReply> {
        let num_servers = self.channels.read().await.len();
        let mut futs = FuturesUnordered::new();
<<<<<<< HEAD
        for (k, v) in self
            .channels
            .read()
            .await
            .iter()
            .map(|(k, v)| (k.clone(), v.clone()))
        {
            let (request, grpc_request) =
                self.prepare_request(request.clone(), self.current_epoch, k)?;

            futs.push(async move {
                let mut grpc_client =
                    GrpcHdltApiClient::new(Timeout::new(v.clone(), REQUEST_TIMEOUT));
=======
        for r in self.channels.iter() {
            let server_id = *r.key();

            let (request, grpc_request) =
                self.prepare_request(request.clone(), self.current_epoch, server_id)?;

            futs.push(async move {
                let mut grpc_client =
                    GrpcHdltApiClient::new(Timeout::new(r.value().clone(), REQUEST_TIMEOUT));
>>>>>>> 6ea987e6

                grpc_client
                    .invoke(grpc_request)
                    .await
                    .map_err(|e| e.into())
                    .and_then(|grpc_response| {
<<<<<<< HEAD
                        self.parse_response(grpc_response, &request, self.current_epoch, k)
=======
                        self.parse_response(grpc_response, &request, self.current_epoch, server_id)
>>>>>>> 6ea987e6
                    })
                    .and_then(|reply| {
                        // on a write, all must reply with ok
                        if let ApiReply::Ok = reply {
                            Ok(())
                        } else {
                            Err(HdltError::UnexpectedReply(reply))
                        }
                    })
<<<<<<< HEAD
                    .map_err(|e| (k, request, e))
=======
                    .map_err(|e| (server_id, request, e))
>>>>>>> 6ea987e6
            });
        }

        let mut replies = 0usize;
        loop {
            futures::select! {
                res = futs.select_next_some() => {
                    match res {
                        Ok(()) => replies += 1,
                        Err((server_id, request, e)) => {
                            warn!("calling {:?} on server {} failed: {:?}", request, server_id, e);
                        }
                    }

                    if replies > (num_servers + self.server_faults as usize) / 2 {
                        break;
                    }
                }
            }
        }

        Ok(ApiReply::Ok)
    }

    /// Prepare a request
    ///  - Install freshness information and request id (cookie)
    ///  - Cipher with integrity protection
    ///  - This has an implicit authenticated because both
    ///     the user and the server derive a key in the same way
    ///
    fn prepare_request(
        &self,
        payload: ApiRequest,
        current_epoch: u64,
        server_id: u32,
    ) -> Result<(RrRequest<ApiRequest>, tonic::Request<CipheredRrMessage>)> {
        let request_msg = RrMessage::new_request(current_epoch, payload);

        let plaintext = bincode::serialize(&request_msg).map_err(HdltError::SerializationError)?;
        let (ciphertext, nonce) = self
            .keystore
            .cipher(server_id, &plaintext)
            .map_err(HdltError::CipherError)?;
        let grpc_request = Request!(CipheredRrMessage {
            sender_id: self.keystore.my_id(),
            ciphertext,
            nonce: nonce.0.to_vec(),
        });

        let request = request_msg.downcast_request(current_epoch).unwrap(); // impossible to fail

        Ok((request, grpc_request))
    }

    fn parse_response(
        &self,
        grpc_response: tonic::Response<CipheredRrMessage>,
        request: &RrRequest<ApiRequest>,
        current_epoch: u64,
        server_id: u32,
    ) -> Result<ApiReply> {
        let grpc_response = grpc_response.into_inner();
        let nonce = Nonce::from_slice(&grpc_response.nonce).ok_or(HdltError::InvalidNonce)?;

        let plaintext = self
            .keystore
            .decipher(server_id, &grpc_response.ciphertext, &nonce)
            .map_err(HdltError::DecipherError)?;
        let reply_rr_message: RrMessage<ApiReply> =
            bincode::deserialize(&plaintext).map_err(HdltError::DeserializationError)?;

        Ok(reply_rr_message
            .downcast_reply(&request, current_epoch)?
            .into_inner())
    }
}

<<<<<<< HEAD
type NotificationValue = (UnverifiedPositionProof, EntityId, u64);

#[derive(Debug)]
struct ReturnNotification(Arc<RwLock<HashMap<u64, oneshot::Sender<NotificationValue>>>>);
impl ReturnNotification {
    pub fn new() -> Self {
        Self(Arc::new(RwLock::new(HashMap::new())))
    }

    pub async fn wait_on(&self, request_id: u64) -> oneshot::Receiver<NotificationValue> {
        let (tx, rx) = oneshot::channel();
        self.0.write().await.insert(request_id, tx);
        rx
    }

    pub async fn send(&self, request_id: u64, val: NotificationValue) {
        if let Some(tx) = self.0.write().await.remove(&request_id) {
            if let Err(_) = tx.send(val) {
                warn!("Sending failed: probably dropped receiver");
            }
        }
    }
}

impl Clone for ReturnNotification {
    fn clone(&self) -> Self {
        Self(self.0.clone())
    }
}

struct CallbackService {
    current_epoch: u64,
    keystore: Arc<KeyStore>,
    notification: ReturnNotification,
}

impl<'a> CallbackService {
    pub fn new(
        current_epoch: u64,
        keystore: Arc<KeyStore>,
        notification: ReturnNotification,
    ) -> Self {
        CallbackService {
            current_epoch,
            keystore,
            notification,
        }
    }

    async fn return_value(
        &self,
        request_id: u64,
=======
struct CallbackService {
    current_epoch: u64,
    keystore: Arc<KeyStore>,
}

impl<'a> CallbackService {
    pub fn new(current_epoch: u64, keystore: Arc<KeyStore>) -> Self {
        CallbackService {
            current_epoch,
            keystore,
        }
    }

    async fn add_value(
        &self,
        requestor_id: EntityId,
>>>>>>> 6ea987e6
        proof: UnverifiedPositionProof,
        client_id: EntityId,
        epoch: u64,
    ) {
<<<<<<< HEAD
        self.notification
            .send(request_id, (proof, client_id, epoch))
            .await
=======
        todo!()
>>>>>>> 6ea987e6
    }

    fn decipher_rr_message(&self, message: CipheredRrMessage) -> (RrMessage<ApiRequest>, EntityId) {
        let nonce = Nonce::from_slice(&message.nonce).expect("invalid nonce in message");
        let plaintext = self
            .keystore
            .decipher(message.sender_id, &message.ciphertext, &nonce)
            .expect("cannot decipher incoming message");
        let rr_message: RrMessage<ApiRequest> =
            bincode::deserialize(&plaintext).expect("cannot decode incoming message");

        (rr_message, message.sender_id)
    }

    fn cipher_rr_message(
        &self,
        message: RrMessage<ApiReply>,
        partner_id: EntityId,
    ) -> CipheredRrMessage {
        let plaintext = bincode::serialize(&message).expect("could not serialize reply");

        let (ciphertext, nonce) = self
            .keystore
            .cipher(partner_id, &plaintext)
            .expect("could not cipher reply");

        CipheredRrMessage {
            sender_id: self.keystore.my_id(),
            ciphertext,
            nonce: nonce.0.to_vec(),
        }
    }
}

#[tonic::async_trait]
impl protos::hdlt::hdlt_api_server::HdltApi for CallbackService {
    async fn invoke(
        &self,
        request: tonic::Request<CipheredRrMessage>,
    ) -> std::result::Result<tonic::Response<CipheredRrMessage>, tonic::Status> {
        let (rr_message, requestor_id) = self.decipher_rr_message(request.into_inner());
        let request = rr_message
            .downcast_request(self.current_epoch)
            .expect("cannot downcast request-reply message to request");

        match request.as_ref() {
<<<<<<< HEAD
            ApiRequest::ReturnAtomicValue {
                proof,
                client_id,
                epoch,
                request_id,
            } => {
                self.return_value(*request_id, proof.clone(), *client_id, *epoch)
=======
            ApiRequest::AddValue {
                proof,
                client_id,
                epoch,
                ..
            } => {
                self.add_value(requestor_id, proof.clone(), *client_id, *epoch)
>>>>>>> 6ea987e6
                    .await
            }

            _ => (),
        }

        Ok(tonic::Response::new(self.cipher_rr_message(
            RrMessage::new_reply(&request, self.current_epoch, ApiReply::Ok),
            requestor_id,
        )))
    }
}<|MERGE_RESOLUTION|>--- conflicted
+++ resolved
@@ -9,36 +9,26 @@
 use futures::stream::{FuturesUnordered, StreamExt};
 use protos::hdlt::hdlt_api_client::HdltApiClient as GrpcHdltApiClient;
 use protos::hdlt::CipheredRrMessage;
-<<<<<<< HEAD
 use tokio::sync::{oneshot, RwLock};
-=======
->>>>>>> 6ea987e6
 use tonic::transport::{Channel, Server, Uri};
 use tonic::Status;
 use tower::timeout::Timeout;
 use tracing::*;
 use tracing_utils::Request;
 
-<<<<<<< HEAD
 use model::{
     api::{ApiReply, ApiRequest, PoWCertified, RrMessage, RrMessageError, RrRequest},
     keys::{EntityId, KeyStore, KeyStoreError, Nonce},
-    Position, PositionProofValidationError, UnverifiedPositionProof,
+    Position, PositionProofValidationError, UnverifiedPositionProof, UnverifiedMisbehaviorProof
 };
-=======
-use model::{Position, UnverifiedMisbehaviorProof, UnverifiedPositionProof, api::{ApiReply, ApiRequest, PoWCertified, RrMessage, RrMessageError, RrRequest}, keys::{EntityId, KeyStore, KeyStoreError, Nonce}};
->>>>>>> 6ea987e6
 
 use thiserror::Error;
 use tracing::instrument;
 
 use crate::create_tcp_incoming;
 
-<<<<<<< HEAD
 static REQUEST_ID: AtomicU64 = AtomicU64::new(0);
 
-=======
->>>>>>> 6ea987e6
 const REQUEST_TIMEOUT: Duration = Duration::from_secs(15); // 15s ought to be enough
 
 #[derive(Debug)]
@@ -147,13 +137,9 @@
         &self,
         proof: P,
     ) -> Result<()> {
-<<<<<<< HEAD
-        let pow_protected = PoWCertified::new(proof.into());
-=======
         let proof = proof.into();
         let pow_protected = PoWCertified::new(proof);
 
->>>>>>> 6ea987e6
         self.invoke_atomic_write(ApiRequest::SubmitPositionReport(pow_protected))
             .await
             .and_then(|reply| match reply {
@@ -171,23 +157,12 @@
     ///
     #[instrument]
     pub async fn obtain_position_report(&self, user_id: EntityId, epoch: u64) -> Result<Position> {
-<<<<<<< HEAD
         self.invoke_atomic_read(ApiRequest::ObtainPositionReport {
             request_id: REQUEST_ID.fetch_add(1, Ordering::SeqCst),
             user_id,
             epoch,
             callback_uri: String::new(), // will be overriden
         })
-=======
-        self.invoke_atomic_read(
-            ApiRequest::ObtainPositionReport {
-                user_id,
-                epoch,
-                callback_uri: String::new(), // will be overriden
-            },
-            |resp| resp.key(),
-        )
->>>>>>> 6ea987e6
         .await
         .and_then(|reply| match reply {
             ApiReply::PositionReport(_, loc) => Ok(loc),
@@ -250,33 +225,17 @@
         let proof = proof.into();
         let request = ApiRequest::SubmitMisbehaviourProof(proof);
 
-        let num_servers = self.channels.len();
-        let mut futs = FuturesUnordered::new();
-        let mut grpc_clients = Vec::with_capacity(num_servers);
-        for r in self.channels.iter() {
+        let num_servers = self.channels.read().await.len();
+        let mut futs = Vec::with_capacity(num_servers);
+        for (k, v) in self.channels.read().await.iter().map(|(k, v)| (k.clone(), v.clone()))  {
             let (request, grpc_request) =
-                self.prepare_request(request.clone(), self.current_epoch, *r.key())?;
-            let mut grpc_client =
-                GrpcHdltApiClient::new(Timeout::new(r.value().clone(), REQUEST_TIMEOUT));
-            let key = *r.key();
+                self.prepare_request(request.clone(), self.current_epoch, k.clone())?;
+            let mut grpc_client = GrpcHdltApiClient::new(Timeout::new(v, REQUEST_TIMEOUT));
             let response_fut = grpc_client.invoke(grpc_request).await;
-            futs.push(async move { (key, request, response_fut) });
-            grpc_clients.push(grpc_client);
-        }
-
-        // TODO: Borges: não sei fazer isto
-        loop {
-            futures::select! {
-                res = futs.select_next_some() => {
-                    match res {
-                        (server_id, request, Ok(grpc_response)) => (),
-                        (server_id, request, Err(e)) => {
-                            warn!("calling {:?} on server {} failed: {:?}", request, server_id, e);
-                        }
-                    }
-                }
-            }
-        }
+            futs.push(async move { (k, request, response_fut) });
+        }
+
+        futures::future::join_all(futs).await;
 
         Ok(())
     }
@@ -329,24 +288,13 @@
     /// User invokes a request at the server, confidentially
     ///
     /// Implements the client side atomic read protocol
-    /// TODO: reason about the necessity of the request id (`rid`)
-    ///
-<<<<<<< HEAD
+    ///
     async fn invoke_atomic_read(&self, request: ApiRequest) -> Result<ApiReply> {
         let cb_service = CallbackService::new(
             self.current_epoch,
             self.keystore.clone(),
             self.notification.clone(),
         );
-=======
-    async fn invoke_atomic_read(
-        &self,
-        request: ApiRequest,
-        key: fn(&ApiReply) -> u64,
-    ) -> Result<ApiReply> {
-        let cb_service = CallbackService::new(self.current_epoch, self.keystore.clone());
-        // TODO: grab some sort of shared structure from here (mpsc?)
->>>>>>> 6ea987e6
 
         // TODO: have some mechanism to choose the listening IP addr
         let (server_incoming, server_addr) = create_tcp_incoming(&"127.0.0.1:0".parse().unwrap())
@@ -363,7 +311,6 @@
         });
 
         let callback_uri = format!("http://127.0.0.1:{}/", server_addr.port());
-<<<<<<< HEAD
         let (request, req_id) = match request {
             ApiRequest::ObtainPositionReport {
                 request_id,
@@ -397,31 +344,6 @@
                 let response = grpc_client.invoke(grpc_request).await;
 
                 (k, request, response)
-=======
-        let request = match request {
-            ApiRequest::ObtainPositionReport { user_id, epoch, .. } => {
-                ApiRequest::ObtainPositionReport {
-                    user_id,
-                    epoch,
-                    callback_uri,
-                }
-            }
-            _ => unreachable!("only implemented for ObtainPositionReport"),
-        };
-
-        let num_servers = self.channels.len();
-        let mut futs = FuturesUnordered::new();
-        for r in self.channels.iter() {
-            let (request, grpc_request) =
-                self.prepare_request(request.clone(), self.current_epoch, *r.key())?;
-            futs.push(async move {
-                let mut grpc_client =
-                    GrpcHdltApiClient::new(Timeout::new(r.value().clone(), REQUEST_TIMEOUT));
-                let key = *r.key();
-                let response = grpc_client.invoke(grpc_request).await;
-
-                (key, request, response)
->>>>>>> 6ea987e6
             });
         }
 
@@ -429,7 +351,6 @@
 
         let rx = self.notification.wait_on(req_id).await;
 
-<<<<<<< HEAD
         let res = rx.await.map_err(|_| HdltError::ChannelError)?;
 
         // close temporary server
@@ -441,13 +362,6 @@
                 .verify(self.neighbour_faults as usize, &self.keystore)?
                 .position(),
         ))
-=======
-        // read replies
-
-        // close temporary server
-        server.abort();
-        todo!()
->>>>>>> 6ea987e6
     }
 
     /// User invokes a request at the server, confidentially
@@ -458,7 +372,6 @@
     async fn invoke_atomic_write(&self, request: ApiRequest) -> Result<ApiReply> {
         let num_servers = self.channels.read().await.len();
         let mut futs = FuturesUnordered::new();
-<<<<<<< HEAD
         for (k, v) in self
             .channels
             .read()
@@ -472,28 +385,13 @@
             futs.push(async move {
                 let mut grpc_client =
                     GrpcHdltApiClient::new(Timeout::new(v.clone(), REQUEST_TIMEOUT));
-=======
-        for r in self.channels.iter() {
-            let server_id = *r.key();
-
-            let (request, grpc_request) =
-                self.prepare_request(request.clone(), self.current_epoch, server_id)?;
-
-            futs.push(async move {
-                let mut grpc_client =
-                    GrpcHdltApiClient::new(Timeout::new(r.value().clone(), REQUEST_TIMEOUT));
->>>>>>> 6ea987e6
 
                 grpc_client
                     .invoke(grpc_request)
                     .await
                     .map_err(|e| e.into())
                     .and_then(|grpc_response| {
-<<<<<<< HEAD
                         self.parse_response(grpc_response, &request, self.current_epoch, k)
-=======
-                        self.parse_response(grpc_response, &request, self.current_epoch, server_id)
->>>>>>> 6ea987e6
                     })
                     .and_then(|reply| {
                         // on a write, all must reply with ok
@@ -503,11 +401,7 @@
                             Err(HdltError::UnexpectedReply(reply))
                         }
                     })
-<<<<<<< HEAD
                     .map_err(|e| (k, request, e))
-=======
-                    .map_err(|e| (server_id, request, e))
->>>>>>> 6ea987e6
             });
         }
 
@@ -585,7 +479,6 @@
     }
 }
 
-<<<<<<< HEAD
 type NotificationValue = (UnverifiedPositionProof, EntityId, u64);
 
 #[derive(Debug)]
@@ -638,35 +531,13 @@
     async fn return_value(
         &self,
         request_id: u64,
-=======
-struct CallbackService {
-    current_epoch: u64,
-    keystore: Arc<KeyStore>,
-}
-
-impl<'a> CallbackService {
-    pub fn new(current_epoch: u64, keystore: Arc<KeyStore>) -> Self {
-        CallbackService {
-            current_epoch,
-            keystore,
-        }
-    }
-
-    async fn add_value(
-        &self,
-        requestor_id: EntityId,
->>>>>>> 6ea987e6
         proof: UnverifiedPositionProof,
         client_id: EntityId,
         epoch: u64,
     ) {
-<<<<<<< HEAD
         self.notification
             .send(request_id, (proof, client_id, epoch))
             .await
-=======
-        todo!()
->>>>>>> 6ea987e6
     }
 
     fn decipher_rr_message(&self, message: CipheredRrMessage) -> (RrMessage<ApiRequest>, EntityId) {
@@ -713,7 +584,6 @@
             .expect("cannot downcast request-reply message to request");
 
         match request.as_ref() {
-<<<<<<< HEAD
             ApiRequest::ReturnAtomicValue {
                 proof,
                 client_id,
@@ -721,15 +591,6 @@
                 request_id,
             } => {
                 self.return_value(*request_id, proof.clone(), *client_id, *epoch)
-=======
-            ApiRequest::AddValue {
-                proof,
-                client_id,
-                epoch,
-                ..
-            } => {
-                self.add_value(requestor_id, proof.clone(), *client_id, *epoch)
->>>>>>> 6ea987e6
                     .await
             }
 
