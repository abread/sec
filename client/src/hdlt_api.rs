use std::fmt::Debug;
use std::sync::Arc;
use std::time::Duration;

use protos::hdlt::hdlt_api_client::HdltApiClient as GrpcHdltApiClient;
use protos::hdlt::CipheredRrMessage;
use tonic::transport::{Channel, Uri};
use tonic::Status;
use tower::timeout::Timeout;
use tracing_utils::Request;

use model::{
    api::{ApiReply, ApiRequest, RrMessage, RrMessageError, RrRequest},
    keys::{EntityId, KeyStore, KeyStoreError, Nonce},
    Position, UnverifiedPositionProof,
};

use thiserror::Error;
use tracing::instrument;

const REQUEST_TIMEOUT: Duration = Duration::from_secs(15); // 15s ought to be enough

#[derive(Debug)]
pub struct HdltApiClient {
    channel: Channel,
    keystore: Arc<KeyStore>,
    current_epoch: u64,
}

#[derive(Debug, Error)]
pub enum HdltError {
    #[error("Error creating remote")]
    InitializationError(#[source] tonic::transport::Error),

    #[error("Failed to serialize request")]
    SerializationError(#[source] Box<bincode::ErrorKind>),

    #[error("Failed to cipher request")]
    CipherError(#[source] KeyStoreError),

    #[error("Server sent unexpected status")]
    UnexpectedStatus(#[from] Status),

    #[error("Invalid nonce")]
    InvalidNonce,

    #[error("Failed to decipher reply")]
    DecipherError(#[source] KeyStoreError),

    #[error("Failed to deserialize reply")]
    DeserializationError(#[source] Box<bincode::ErrorKind>),

    #[error("Request reply protocol violation")]
    RequestReplyProtocolViolation(#[from] RrMessageError),

    #[error("Error executing request: {}", .0)]
    ServerError(String),

    #[error("Server sent unexpected reply message: {:#?}", .0)]
    UnexpectedReply(ApiReply),
}

type Result<T> = std::result::Result<T, HdltError>;

impl HdltApiClient {
    pub fn new(uri: Uri, keystore: Arc<KeyStore>, current_epoch: u64) -> Result<Self> {
        let channel = Channel::builder(uri)
            .connect_lazy()
            .map_err(HdltError::InitializationError)?;

        Ok(HdltApiClient {
            channel,
            keystore,
            current_epoch,
        })
    }

    /// User submits position report to server
    ///
    #[instrument]
    pub async fn submit_position_report<P: Into<UnverifiedPositionProof> + Debug>(
        &self,
        proof: P,
    ) -> Result<()> {
        self.invoke(ApiRequest::SubmitPositionReport(proof.into()))
            .await
            .and_then(|reply| match reply {
                ApiReply::Ok => Ok(()),
                ApiReply::Error(e) => Err(HdltError::ServerError(e)),
                other => Err(HdltError::UnexpectedReply(other)),
            })
    }

    /// Health authority obtains position report from the server
    /// ** or **
    /// User obtains its own position report from the server
    ///
    #[instrument]
    pub async fn obtain_position_report(&self, user_id: EntityId, epoch: u64) -> Result<Position> {
        self.invoke(ApiRequest::ObtainPositionReport { user_id, epoch })
            .await
            .and_then(|reply| match reply {
                ApiReply::PositionReport(loc) => Ok(loc),
                ApiReply::Error(e) => Err(HdltError::ServerError(e)),
                other => Err(HdltError::UnexpectedReply(other)),
            })
    }

    /// Health authority obtains all users at a position
    ///
    #[instrument]
    pub async fn obtain_users_at_position(
        &self,
        position: Position,
        epoch: u64,
    ) -> Result<Vec<EntityId>> {
        self.invoke(ApiRequest::ObtainUsersAtPosition { position, epoch })
            .await
            .and_then(|reply| match reply {
                ApiReply::UsersAtPosition(users) => Ok(users),
                ApiReply::Error(e) => Err(HdltError::ServerError(e)),
                other => Err(HdltError::UnexpectedReply(other)),
            })
    }

    /// User invokes a request at the server, confidentially
    ///
    async fn invoke(&self, request: ApiRequest) -> Result<ApiReply> {
<<<<<<< HEAD
        let server_id: u32 = 0; // HACK: fine for now with servers always with id 0
=======
        let server_id: u32 = 0; // HACK: for now server always has id = 0
>>>>>>> f605f50c

        let (request, grpc_request) =
            self.prepare_request(request, self.current_epoch, server_id)?;

        let mut grpc_client =
            GrpcHdltApiClient::new(Timeout::new(self.channel.clone(), REQUEST_TIMEOUT));
        let grpc_response = grpc_client.invoke(grpc_request).await?;

        self.parse_response(grpc_response, &request, self.current_epoch, server_id)
    }

    /// Prepare a request
    ///  - Install freshness information and request id (cookie)
    ///  - Cipher with integrity protection
    ///  - This has an implicit authenticated because both
    ///     the user and the server derive a key in the same way
    ///
    fn prepare_request(
        &self,
        payload: ApiRequest,
        current_epoch: u64,
        server_id: u32,
    ) -> Result<(RrRequest<ApiRequest>, tonic::Request<CipheredRrMessage>)> {
        let request_msg = RrMessage::new_request(current_epoch, payload);

        let plaintext = bincode::serialize(&request_msg).map_err(HdltError::SerializationError)?;
        let (ciphertext, nonce) = self
            .keystore
            .cipher(&server_id, &plaintext)
            .map_err(HdltError::CipherError)?;
        let grpc_request = Request!(CipheredRrMessage {
            sender_id: *self.keystore.my_id(),
            ciphertext,
            nonce: nonce.0.to_vec(),
        });

        let request = request_msg.downcast_request(current_epoch).unwrap(); // impossible to fail

        Ok((request, grpc_request))
    }

    fn parse_response(
        &self,
        grpc_response: tonic::Response<CipheredRrMessage>,
        request: &RrRequest<ApiRequest>,
        current_epoch: u64,
        server_id: u32,
    ) -> Result<ApiReply> {
        let grpc_response = grpc_response.into_inner();
        let nonce = Nonce::from_slice(&grpc_response.nonce).ok_or(HdltError::InvalidNonce)?;

        let plaintext = self
            .keystore
            .decipher(&server_id, &grpc_response.ciphertext, &nonce)
            .map_err(HdltError::DecipherError)?;
        let reply_rr_message: RrMessage<ApiReply> =
            bincode::deserialize(&plaintext).map_err(HdltError::DeserializationError)?;

        Ok(reply_rr_message
            .downcast_reply(&request, current_epoch)?
            .into_inner())
    }
}<|MERGE_RESOLUTION|>--- conflicted
+++ resolved
@@ -126,11 +126,7 @@
     /// User invokes a request at the server, confidentially
     ///
     async fn invoke(&self, request: ApiRequest) -> Result<ApiReply> {
-<<<<<<< HEAD
-        let server_id: u32 = 0; // HACK: fine for now with servers always with id 0
-=======
         let server_id: u32 = 0; // HACK: for now server always has id = 0
->>>>>>> f605f50c
 
         let (request, grpc_request) =
             self.prepare_request(request, self.current_epoch, server_id)?;
