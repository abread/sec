--- conflicted
+++ resolved
@@ -1,8 +1,4 @@
 pub mod driver;
-<<<<<<< HEAD
 pub mod hdlt_api;
 pub mod malicious_driver;
-=======
-pub mod malicious_driver;
-pub mod state;
->>>>>>> fc243129
+pub mod state;