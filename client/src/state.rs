--- conflicted
+++ resolved
@@ -1,7 +1,7 @@
 use std::collections::HashMap;
 
 /// Client State
-use model::Position;
+use model::{keys::EntityId, Position};
 use tonic::transport::Uri;
 
 #[derive(Debug, Default)]
@@ -97,12 +97,6 @@
     pub fn epoch(&self) -> u64 {
         self.epoch
     }
-<<<<<<< HEAD
-=======
-
-    pub fn is_neighbour(&self, _neighbour_id: EntityId) -> bool {
-        todo!()
-    }
 
     pub fn add_mappings(&mut self, hash_map: HashMap<EntityId, String>) {
         self.id_to_uri.extend(
@@ -111,5 +105,4 @@
                 .map(|(&k, v)| (k, v.parse::<Uri>().unwrap())),
         );
     }
->>>>>>> f456bfb0
 }