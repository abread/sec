--- conflicted
+++ resolved
@@ -194,16 +194,11 @@
     /// Here neighbourhood is definded by the `neighbourhood` function
     /// (it could be further abstracted, but there is no need)
     ///
-<<<<<<< HEAD
-    fn get_visible_neighbourhood(&self, conf: &Conf, idx: usize) -> Vec<Uri> {
+    fn get_visible_neighbourhood(&self, conf: &Conf, idx: usize) -> Vec<EntityId> {
         /// Fill a neighbourhood with some malicious nodes
         /// (making sure they never exceed the incorrectness limit)
         ///
-        fn fill_neighbourhood(mut neighbourhood: Vec<Uri>, conf: &Conf) -> Vec<Uri> {
-=======
-    fn get_visible_neighbourhood(&self, conf: &Conf, idx: usize) -> Vec<EntityId> {
         fn fill_neighbourhood(mut neighbourhood: Vec<EntityId>, conf: &Conf) -> Vec<EntityId> {
->>>>>>> f456bfb0
             let mut rng = thread_rng();
             let n_malicious: usize = rng.gen_range(0..(conf.max_neighbourhood_faults + 1));
             neighbourhood.reserve(n_malicious);
@@ -226,11 +221,7 @@
 
     /// Generate the full set of correct EntityId's, with positions.
     /// This is what the malicious nodes receive.
-<<<<<<< HEAD
-    fn get_correct_clients(&self, conf: &Conf) -> Vec<(Uri, Position)> {
-=======
-    fn get_correct_clients(&self, conf: &Conf) -> Vec<(EntityId, (usize, usize))> {
->>>>>>> f456bfb0
+    fn get_correct_clients(&self, conf: &Conf) -> Vec<(EntityId, Position)> {
         self.grid
             .iter()
             .enumerate()
