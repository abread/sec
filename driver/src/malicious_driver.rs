--- conflicted
+++ resolved
@@ -1,10 +1,7 @@
-<<<<<<< HEAD
 use model::Position;
-=======
 use std::collections::HashMap;
 
 use model::keys::EntityId;
->>>>>>> f456bfb0
 use protos::driver::malicious_driver_client::MaliciousDriverClient as GrpcMaliciousDriverClient;
 use protos::driver::InitialConfigRequest;
 use protos::driver::MaliciousEpochUpdateRequest;
@@ -44,31 +41,17 @@
     pub async fn update_epoch(
         &self,
         epoch: usize,
-<<<<<<< HEAD
-        correct_clients: Vec<(Uri, Position)>,
-        mal_neighbours: Vec<Uri>,
-=======
-        correct_clients: Vec<(EntityId, (usize, usize))>,
+        correct_clients: Vec<(EntityId, Position)>,
         mal_neighbours: Vec<EntityId>,
->>>>>>> f456bfb0
     ) -> Result<Response<protos::util::Empty>> {
         let mut client = GrpcMaliciousDriverClient::new(self.0.clone());
         let request = Request!(MaliciousEpochUpdateRequest {
             new_epoch: epoch as u64,
             correct_neighbours: correct_clients
                 .into_iter()
-<<<<<<< HEAD
-                .map(|(uri, pos)| Neighbour {
-                    uri: format!("{}", uri),
+                .map(|(id, pos)| Neighbour {
+                    id,
                     pos: Some(GrpcPosition { x: pos.0, y: pos.1 })
-=======
-                .map(|(id, (x, y))| Neighbour {
-                    id,
-                    pos: Some(Position {
-                        x: x as u64,
-                        y: y as u64
-                    })
->>>>>>> f456bfb0
                 })
                 .collect(),
             malicious_neighbour_ids: mal_neighbours,
