--- conflicted
+++ resolved
@@ -179,11 +179,7 @@
         entity_registry_path,
         skeys_path,
         skeys_password: None,
-<<<<<<< HEAD
-        server_uri,
-=======
         server_uris,
->>>>>>> 6ea987e6
         malicious: is_malicious,
         bind_addr: "[::1]:0".parse().unwrap(),
     };
