use serde::{Deserialize, Serialize};

mod rr_message;
pub use rr_message::*;

mod pow;
pub use pow::*;

<<<<<<< HEAD
use crate::{keys::EntityId, Position, UnverifiedPositionProof};
=======
use crate::{keys::EntityId, Position, UnverifiedMisbehaviorProof, UnverifiedPositionProof};
>>>>>>> 6ea987e6

/// An HDLT Server API request payload.
/// Use [RrMessage] for secure communication.
#[allow(clippy::large_enum_variant)]
#[derive(Serialize, Deserialize, Debug, PartialEq, Clone)]
pub enum ApiRequest {
    /// Request to register a new position proof.
    ///
    /// Can be used by any user to register any position proof.
    ///
    /// Successful reply: [ApiReply::Ok]
<<<<<<< HEAD
    /// Error reply: [ApiReply::Error]
=======
>>>>>>> 6ea987e6
    SubmitPositionReport(PoWCertified<UnverifiedPositionProof>),

    /// Query the position of a given user at a given epoch.
    ///
    /// Regular users may only query their own position. HA clients may query
    /// any user's position.
    ///
    /// Successful reply: [ApiReply::PositionReport]
<<<<<<< HEAD
    /// Error reply: [ApiReply::Error]
    ObtainPositionReport {
        request_id: u64,
=======
    ObtainPositionReport {
>>>>>>> 6ea987e6
        user_id: EntityId,
        epoch: u64,
        callback_uri: String,
    },

    /// Get all position reports from a user in a given epoch range.
    ///
    /// Regular users may only query their own position. HA clients may query
    /// any user's position.
    ///
    /// Successful reply: [ApiReply::PositionReport]
    RequestPositionReports { epoch_start: u64, epoch_end: u64 },

    /// Query the users present in a given position at a given epoch.
    ///
    /// Only HA clients can request this.
    ///
    /// Successful reply: [ApiReply::PositionReport]
    ObtainUsersAtPosition { position: Position, epoch: u64 },

    /// Server adding a new value to answer map
    ///
    AddValue {
<<<<<<< HEAD
        request_id: u64,
=======
>>>>>>> 6ea987e6
        proof: UnverifiedPositionProof,
        epoch: u64,
        client_id: EntityId,
    },

<<<<<<< HEAD
    /// Server returning Read
    ///
    ReturnAtomicValue {
        request_id: u64,
        proof: UnverifiedPositionProof,
        epoch: u64,
        client_id: EntityId,
    },
=======
    /// Notify servers of Byzantine Users
    SubmitMisbehaviourProof(UnverifiedMisbehaviorProof),
>>>>>>> 6ea987e6
}

/// An HDLT Server API reply payload.
/// Use [RrMessage] for secure communication.
#[allow(clippy::large_enum_variant)]
#[derive(Serialize, Deserialize, Debug, PartialEq, Clone)]
pub enum ApiReply {
    /// Generic successful indication.
    /// The successful reply for [ApiRequest::SubmitPositionReport].
    Ok,

    /// Position of a given user at a given epoch.
    /// The successful reply for [ApiRequest::ObtainPositionReport].
    ///
    /// @bsd: Shouldn't this return the PositionProof (you know, as the name indicates??) (TODO)
    PositionReport(u64, Position),

    /// Position of a given user at a series of epochs.
    /// The successful reply for [ApiRequest::RequestPositionReports].
    PositionReports(Vec<(u64, UnverifiedPositionProof)>),

    /// Users in the given position at the given epoch.
    /// The successful reply for [ApiRequest::ObtainUsersAtPosition].
    UsersAtPosition(Vec<EntityId>),

    /// Generic server error message. Can be a reply to any request.
    Error(String),

    /// Special error: the requestor is faulty and is denied service
    YouAreNoGood(UnverifiedMisbehaviorProof),
}

impl ApiReply {
    pub fn key(&self) -> u64 {
        match self {
            // Timestamp == epoch
            ApiReply::PositionReport(epoch, _) => *epoch,

            // Timestamp == epoch
            ApiReply::PositionReports(v) => *v.iter().map(|(e, _)| e).max().unwrap_or(&0u64),

            // Not a timestamp per se, but this request give a particular epoch either way
            // This however returns the longest list === most recent response
            ApiReply::UsersAtPosition(v) => v.len() as u64,

            _ => 0,
        }
    }
}<|MERGE_RESOLUTION|>--- conflicted
+++ resolved
@@ -6,11 +6,7 @@
 mod pow;
 pub use pow::*;
 
-<<<<<<< HEAD
-use crate::{keys::EntityId, Position, UnverifiedPositionProof};
-=======
 use crate::{keys::EntityId, Position, UnverifiedMisbehaviorProof, UnverifiedPositionProof};
->>>>>>> 6ea987e6
 
 /// An HDLT Server API request payload.
 /// Use [RrMessage] for secure communication.
@@ -22,10 +18,7 @@
     /// Can be used by any user to register any position proof.
     ///
     /// Successful reply: [ApiReply::Ok]
-<<<<<<< HEAD
     /// Error reply: [ApiReply::Error]
-=======
->>>>>>> 6ea987e6
     SubmitPositionReport(PoWCertified<UnverifiedPositionProof>),
 
     /// Query the position of a given user at a given epoch.
@@ -34,13 +27,9 @@
     /// any user's position.
     ///
     /// Successful reply: [ApiReply::PositionReport]
-<<<<<<< HEAD
     /// Error reply: [ApiReply::Error]
     ObtainPositionReport {
         request_id: u64,
-=======
-    ObtainPositionReport {
->>>>>>> 6ea987e6
         user_id: EntityId,
         epoch: u64,
         callback_uri: String,
@@ -64,16 +53,12 @@
     /// Server adding a new value to answer map
     ///
     AddValue {
-<<<<<<< HEAD
         request_id: u64,
-=======
->>>>>>> 6ea987e6
         proof: UnverifiedPositionProof,
         epoch: u64,
         client_id: EntityId,
     },
 
-<<<<<<< HEAD
     /// Server returning Read
     ///
     ReturnAtomicValue {
@@ -82,10 +67,8 @@
         epoch: u64,
         client_id: EntityId,
     },
-=======
     /// Notify servers of Byzantine Users
     SubmitMisbehaviourProof(UnverifiedMisbehaviorProof),
->>>>>>> 6ea987e6
 }
 
 /// An HDLT Server API reply payload.
