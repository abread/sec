--- conflicted
+++ resolved
@@ -15,15 +15,11 @@
     ///
     /// Successful reply: [ApiReply::Ok]
     /// Error reply: [ApiReply::Error]
-<<<<<<< HEAD
-    SubmitPositionReport(UnverifiedPositionProof),
-
-=======
     SubmitPositionReport {
         proof: UnverifiedPositionProof,
         pow: [u8; 32],
     },
->>>>>>> 93ccc725
+
     /// Query the position of a given user at a given epoch.
     ///
     /// Regular users may only query their own position. HA clients may query
