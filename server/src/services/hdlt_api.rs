--- conflicted
+++ resolved
@@ -109,14 +109,8 @@
                         .write()
                         .await
                         .entry(prover_id)
-<<<<<<< HEAD
-                        .or_insert_with(|| vec![requestor_id])
-                        .push(requestor_id); // yes we add the requestor id twice the first time
-                    self.add_value(requestor_id, prover_id, proof.clone().into(), proof.epoch())
-                        .await?;
-=======
                         .or_insert_with(|| vec![(requestor_id, request_id)])
-                        .push((requestor_id, request_id));
+                        .push((requestor_id, request_id)); // yes we add the requestor id twice the first time
                     self.add_value(
                         requestor_id,
                         request_id,
@@ -125,7 +119,6 @@
                         proof.epoch(),
                     )
                     .await?;
->>>>>>> e9ba66a9
                     Ok((proof.epoch(), proof.position()))
                 }
                 Err(PositionProofValidationError::NotEnoughWitnesess { .. }) => {
@@ -340,14 +333,19 @@
                     .collect();
 
                 futures::future::join_all(
-                    clients.iter().map(|(rid, c)|
+                    clients
+                        .iter()
+                        .map(|(rid, c)| {
                             c.return_value(
                                 *rid,
                                 proof.clone(),
                                 verified_proof.epoch(),
                                 verified_proof.prover_id(),
-                            )).collect::<Vec<_>>()
-                ).await;
+                            )
+                        })
+                        .collect::<Vec<_>>(),
+                )
+                .await;
             });
         }
 
@@ -428,7 +426,13 @@
                     epoch,
                     callback_uri,
                 } => self
-                    .obtain_position_report(*request_id, requestor_id, *user_id, *epoch, callback_uri)
+                    .obtain_position_report(
+                        *request_id,
+                        requestor_id,
+                        *user_id,
+                        *epoch,
+                        callback_uri,
+                    )
                     .await
                     .map(|_| ApiReply::Ok),
                 ApiRequest::RequestPositionReports {
@@ -463,7 +467,7 @@
                 _ => unimplemented!("invalid option for server API"),
                 ApiRequest::SubmitMisbehaviourProof(proof) => {
                     todo!()
-                },
+                }
             }
         }
         .map(|reply| RrMessage::new_reply(&request, current_epoch, reply))
