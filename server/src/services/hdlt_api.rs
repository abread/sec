use std::convert::TryInto;
use std::sync::Arc;

use super::driver::ServerConfig;
use crate::group_by::group_by;
use crate::hdlt_store::{HdltLocalStore, HdltLocalStoreError};
use model::{
    api::{ApiReply, ApiRequest, PoWCertified, RrMessage, RrMessageError, RrRequest},
    keys::{EntityId, KeyStore, KeyStoreError, Nonce, Role},
    Position, PositionProof, PositionProofValidationError, UnverifiedPositionProof,
};
use protos::hdlt::hdlt_api_client::HdltApiClient as GrpcHdltApiClient;
use protos::hdlt::hdlt_api_server::HdltApi;
use protos::hdlt::CipheredRrMessage;
use std::collections::HashMap;
use std::fmt::Debug;
use std::time::Duration;
use thiserror::Error;
use tokio::sync::RwLock;
use tonic::transport::{Channel, Uri};
use tonic::{Request, Response, Status};
use tower::timeout::Timeout;
use tracing::*;
use tracing_utils::instrument_tonic_service;
use tracing_utils::Request;

const REQUEST_TIMEOUT: Duration = Duration::from_secs(15); // 15s ought to be enough

type GrpcResult<T> = Result<Response<T>, Status>;
type HdltResult<T> = Result<T, HdltError>;

#[derive(Debug)]
pub struct HdltApiService {
    keystore: Arc<KeyStore>,
    store: Arc<HdltLocalStore>,
    answers: Arc<RwLock<HashMap<EntityId, AtomicReadAnswers>>>,
<<<<<<< HEAD
    server_listeners: Arc<RwLock<HashMap<EntityId, Vec<(EntityId, u64)>>>>,
    client_listeners: Arc<RwLock<HashMap<EntityId, Vec<(u64, EntityId, Uri)>>>>,
=======
    server_listeners: Arc<RwLock<HashMap<EntityId, Vec<EntityId>>>>,
    client_listeners: Arc<RwLock<HashMap<(u64, EntityId), Vec<(EntityId, Uri)>>>>,
>>>>>>> 6ea987e6
    config: Arc<RwLock<ServerConfig>>,
    server_uris: Vec<Uri>,
}

#[derive(Error, Debug)]
pub enum HdltApiError {
    #[error("Invalid Position Proof: {}", .0)]
    InvalidPositionProof(#[from] PositionProofValidationError),

    #[error("Invalid Proof of Work")]
    InvalidProofOfWork,

    #[error("Storage error: {}", .0)]
    StorageError(#[from] HdltLocalStoreError),

    #[error("Permission denied")]
    PermissionDenied,

    #[error("There is not enough data to satisfy your request")]
    NoData,

    #[error("invalid callback uri")]
    BadCallbackUri,
}

impl HdltApiService {
    pub fn new(
        keystore: Arc<KeyStore>,
        store: Arc<HdltLocalStore>,
        config: Arc<RwLock<ServerConfig>>,
        server_uris: Vec<Uri>,
    ) -> Self {
        HdltApiService {
            keystore,
            store,
            config,
            answers: Arc::new(RwLock::new(HashMap::new())),
            server_listeners: Arc::new(RwLock::new(HashMap::new())),
            client_listeners: Arc::new(RwLock::new(HashMap::new())),
            server_uris,
        }
    }

    #[instrument(skip(self))]
    pub async fn obtain_position_report(
        &self,
        request_id: u64,
        requestor_id: EntityId,
        prover_id: EntityId,
        epoch: u64,
        callback_uri: &str,
    ) -> Result<(u64, Position), HdltApiError> {
        if requestor_id == prover_id || self.keystore.role_of(requestor_id) == Some(Role::HaClient)
        {
            let callback_uri: Uri = callback_uri
                .try_into()
                .map_err(|_| HdltApiError::BadCallbackUri)?;

            let max_neigh_faults = self.config.read().await.max_neigh_faults;
            let prox_proofs = self.store.query_epoch_prover(epoch, prover_id).await?;
<<<<<<< HEAD
            self.client_listeners
                .write()
                .await
                .entry(prover_id)
                .or_insert(vec![(request_id, requestor_id, callback_uri.clone())])
                .push((request_id, requestor_id, callback_uri));
=======
>>>>>>> 6ea987e6

            match PositionProof::new(prox_proofs, max_neigh_faults as usize) {
                Ok(proof) => {
                    self.server_listeners
                        .write()
                        .await
                        .entry(prover_id)
<<<<<<< HEAD
                        .or_insert_with(|| vec![(requestor_id, request_id)])
                        .push((requestor_id, request_id));
                    self.add_value(
                        requestor_id,
                        request_id,
                        prover_id,
                        proof.clone().into(),
                        proof.epoch(),
                    )
                    .await?;
=======
                        .or_insert_with(|| vec![requestor_id])
                        .push(requestor_id); // TODO: requestor id twice?
                    self.add_value(requestor_id, prover_id, proof.clone().into(), proof.epoch())
                        .await?;
>>>>>>> 6ea987e6
                    Ok((proof.epoch(), proof.position()))
                }
                Err(PositionProofValidationError::NotEnoughWitnesess { .. }) => {
                    Err(HdltApiError::NoData)
                }
                Err(e) => Err(e.into()),
            }
        } else {
            debug!("Permission denied");
            Err(HdltApiError::PermissionDenied)
        }
    }

    #[instrument(skip(self))]
    pub async fn get_position_reports(
        &self,
        requestor_id: EntityId,
        epoch_start: u64,
        epoch_end: u64,
    ) -> Result<Vec<(u64, PositionProof)>, HdltApiError> {
        let max_neigh_faults = self.config.read().await.max_neigh_faults;

        let prox_proofs_vec = self
            .store
            .query_epoch_prover_range(epoch_start..epoch_end, requestor_id)
            .await?;
        let mut results = Vec::with_capacity(prox_proofs_vec.len());

        for (epoch, prox_proofs) in prox_proofs_vec {
            match PositionProof::new(prox_proofs, max_neigh_faults as usize) {
                Ok(proof) => results.push((epoch, proof)),
                Err(PositionProofValidationError::NotEnoughWitnesess { .. }) => {
                    // we ignore this, on purpose
                }
                Err(e) => return Err(e.into()),
            }
        }

        Ok(results)
    }

    #[instrument(skip(self))]
    pub async fn users_at_position(
        &self,
        requestor_id: EntityId,
        prover_position: Position,
        epoch: u64,
    ) -> Result<Vec<EntityId>, HdltApiError> {
        if self.keystore.role_of(requestor_id) == Some(Role::HaClient) {
            let max_neigh_faults = self.config.read().await.max_neigh_faults;

            let all_prox_proofs = self
                .store
                .query_epoch_prover_position(epoch, prover_position)
                .await?;
            let uids = group_by(&all_prox_proofs, |a, b| a.prover_id() == b.prover_id())
                .map(|witnesses| PositionProof::new(witnesses.to_vec(), max_neigh_faults as usize))
                .filter_map(|res| match res {
                    Ok(pos_proof) => Some(pos_proof.prover_id()),
                    Err(PositionProofValidationError::NotEnoughWitnesess { .. }) => None,
                    Err(e) => unreachable!(
                        "DB stored bad stuff. This error should be impossible: {:?}",
                        e
                    ),
                })
                .collect();

            Ok(uids)
        } else {
            debug!("Permission denied");
            Err(HdltApiError::PermissionDenied)
        }
    }

    #[instrument(skip(self))]
    pub async fn submit_position_proof(
        &self,
        requestor_id: EntityId,
        pow_protected_proof: &PoWCertified<UnverifiedPositionProof>,
    ) -> Result<(), HdltApiError> {
        let proof = pow_protected_proof
            .to_owned()
            .try_into_inner()
            .map_err(|_| HdltApiError::InvalidProofOfWork)?;

        let max_neigh_faults = self.config.read().await.max_neigh_faults;
        let proof = proof.verify(max_neigh_faults as usize, self.keystore.as_ref())?;

        if proof.prover_id() != requestor_id {
            return Err(HdltApiError::PermissionDenied);
        }

        self.store.add_proof(proof.clone()).await?;

        self.send_to_server_listeners(requestor_id, proof.epoch(), proof.into())
            .await?;

        Ok(())
    }

    #[instrument(skip(self))]
    pub async fn add_value(
        &self,
        requestor_id: EntityId,
<<<<<<< HEAD
        request_id: u64,
=======
>>>>>>> 6ea987e6
        client_id: EntityId,
        proof: UnverifiedPositionProof,
        epoch: u64,
    ) -> Result<(), HdltApiError> {
        let mut aguard = self.answers.write().await;

        if !aguard.contains_key(&client_id) {
            let cguard = self.config.read().await;
            aguard.insert(
                client_id,
                AtomicReadAnswers::new(
                    cguard.n_servers() as usize,
                    cguard.max_server_faults as usize,
                ),
            );
        }

        if let Some(val) = aguard
            .get_mut(&client_id)
            .unwrap()
            .push(requestor_id, epoch, proof)
        {
            self.send_to_client_listeners(val).await?; // TODO
            aguard.remove(&client_id);
        }

        Ok(())
    }

    async fn send_to_server_listeners(
        &self,
        register_id: EntityId,
        epoch: u64,
        proof: UnverifiedPositionProof,
    ) -> Result<(), HdltApiError> {
        if let Some(l) = self.server_listeners.write().await.get_mut(&register_id) {
            let config = self.config.read().await;

            let current_epoch = config.epoch;
            let id_uri_map = config.id_uri_map.clone();
            let keystore = self.keystore.clone();
            let listeners_to_send: Vec<_> = l.drain(..).collect();
            tokio::spawn(async move {
                let clients: Vec<_> = listeners_to_send
                    .into_iter()
<<<<<<< HEAD
                    .map(|(server_id, request_id)| {
                        (
                            HdltApiClient::new(
                                id_uri_map[&server_id].clone(),
                                server_id,
                                keystore.clone(),
                                current_epoch,
                            ),
                            request_id,
                        )
                    })
                    .filter(|(c, _)| c.is_ok())
                    .map(|(c, id)| (c.unwrap(), id))
=======
                    .map(|server_id| {
                        HdltApiClient::new(
                            id_uri_map[&server_id].clone(),
                            server_id,
                            keystore.clone(),
                            current_epoch,
                        )
                    })
                    .filter(|c| c.is_ok())
                    .map(|client| client.unwrap())
>>>>>>> 6ea987e6
                    .collect();

                futures::future::join_all(
                    clients
                        .iter()
<<<<<<< HEAD
                        .map(|(c, request_id)| {
                            c.return_value(*request_id, proof.clone(), epoch, register_id)
                        })
=======
                        .map(|c| c.add_value(proof.clone(), epoch, register_id))
>>>>>>> 6ea987e6
                        .collect::<Vec<_>>(),
                )
                .await;
            });
        }

        Ok(())
    }

    /// Send this value to all clients waiting on this register
    async fn send_to_client_listeners(
        &self,
        proof: UnverifiedPositionProof,
    ) -> Result<(), HdltApiError> {
        let (verified_proof, current_epoch) = {
            let config = self.config.read().await;
            (
                proof
                    .clone()
                    .verify(config.max_neigh_faults as usize, &self.keystore)?,
                config.epoch,
            )
        };

<<<<<<< HEAD
        let register_id = verified_proof.prover_id();
=======
        let register_id = (verified_proof.epoch(), verified_proof.prover_id());
>>>>>>> 6ea987e6

        if let Some(l) = self.client_listeners.write().await.get_mut(&register_id) {
            let keystore = self.keystore.clone();
            let listeners_to_send: Vec<_> = l.drain(..).collect();
            tokio::spawn(async move {
                let clients: Vec<_> = listeners_to_send
                    .into_iter()
<<<<<<< HEAD
                    .map(|(rid, client_id, uri)| {
                        (
                            rid,
                            HdltApiClient::new(uri, client_id, keystore.clone(), current_epoch),
                        )
                    })
                    .filter(|(_, c)| c.is_ok())
                    .map(|(rid, c)| (rid, c.unwrap()))
=======
                    .map(|(client_id, uri)| {
                        HdltApiClient::new(uri, client_id, keystore.clone(), current_epoch)
                    })
                    .filter(|c| c.is_ok())
                    .map(|client| client.unwrap())
>>>>>>> 6ea987e6
                    .collect();

                futures::future::join_all(
                    clients
                        .iter()
<<<<<<< HEAD
                        .map(|(rid, c)| {
                            c.return_value(
                                *rid,
=======
                        .map(|c| {
                            c.add_value(
>>>>>>> 6ea987e6
                                proof.clone(),
                                verified_proof.epoch(),
                                verified_proof.prover_id(),
                            )
                        })
                        .collect::<Vec<_>>(),
                )
                .await;
            });
        }

        Ok(())
    }
}

#[derive(Debug)]
struct AtomicReadAnswers {
    n: usize,
    f: usize,
    answers: HashMap<u64, HashMap<EntityId, UnverifiedPositionProof>>,
    counts: HashMap<(u64, UnverifiedPositionProof), usize>,
}

impl AtomicReadAnswers {
    fn new(n: usize, f: usize) -> Self {
        Self {
            n,
            f,
            answers: HashMap::new(),
            counts: HashMap::new(),
        }
    }

    fn quorum_size(&self) -> usize {
        (self.n + self.f) / 2
    }

    fn push(
        &mut self,
        q: EntityId,
        epoch: u64,
        proof: UnverifiedPositionProof,
    ) -> Option<UnverifiedPositionProof> {
        let epoch_answers = self.answers.entry(epoch).or_default();

        #[allow(clippy::map_entry)]
        if !epoch_answers.contains_key(&q) {
            epoch_answers.insert(q, proof.clone());
            *self.counts.entry((epoch, proof.clone())).or_insert(1) += 1;

            if self.counts[&(epoch, proof.clone())] > self.quorum_size() {
                return Some(proof);
            }
        }

        None
    }
}

#[instrument_tonic_service]
#[tonic::async_trait]
impl HdltApi for HdltApiService {
    #[instrument(skip(self))]
    async fn invoke(&self, request: Request<CipheredRrMessage>) -> GrpcResult<CipheredRrMessage> {
        let current_epoch = self.config.read().await.epoch;
        let (rr_message, requestor_id) = self.decipher_rr_message(request.into_inner());
        let request = rr_message
            .downcast_request(current_epoch)
            .expect("cannot downcast request-reply message to request");
        let grpc_error_mapper = self.grpc_error_mapper(requestor_id, &request, current_epoch);

<<<<<<< HEAD
        match request.as_ref() {
            ApiRequest::ObtainPositionReport {
                request_id,
                user_id,
                epoch,
                callback_uri,
            } => self
                .obtain_position_report(*request_id, requestor_id, *user_id, *epoch, callback_uri)
                .await
                .map(|_| ApiReply::Ok),
            ApiRequest::RequestPositionReports {
                epoch_start,
                epoch_end,
            } => self
                .get_position_reports(requestor_id, *epoch_start, *epoch_end)
                .await
                .map(|v| {
                    v.into_iter()
                        .map(|(epoch, proof)| (epoch, proof.into()))
                        .collect()
                })
                .map(ApiReply::PositionReports),
            ApiRequest::ObtainUsersAtPosition { position, epoch } => self
                .users_at_position(requestor_id, *position, *epoch)
                .await
                .map(ApiReply::UsersAtPosition),
            ApiRequest::SubmitPositionReport(pow_protected_proof) => self
                .submit_position_proof(requestor_id, pow_protected_proof)
                .await
                .map(|_| ApiReply::Ok),
            ApiRequest::AddValue {
                request_id,
                proof,
                epoch,
                client_id,
            } => self
                .add_value(requestor_id, *request_id, *client_id, proof.clone(), *epoch)
                .await
                .map(|_| ApiReply::Ok),
            _ => unimplemented!("invalid option for server API"),
=======
        if let Some(proof) = self
            .store
            .query_misbehaved(requestor_id)
            .await
            .expect("can't even query the db smh")
        // it's alright tonic will just error out
        {
            // won't even bother, you're a baddie
            Ok(ApiReply::YouAreNoGood(proof.into()))
        } else {
            match request.as_ref() {
                ApiRequest::ObtainPositionReport {
                    user_id,
                    epoch,
                    callback_uri,
                } => self
                    .obtain_position_report(requestor_id, *user_id, *epoch, callback_uri)
                    .await
                    .map(|_| ApiReply::Ok),
                ApiRequest::RequestPositionReports {
                    epoch_start,
                    epoch_end,
                } => self
                    .get_position_reports(requestor_id, *epoch_start, *epoch_end)
                    .await
                    .map(|v| {
                        v.into_iter()
                            .map(|(epoch, proof)| (epoch, proof.into()))
                            .collect()
                    })
                    .map(ApiReply::PositionReports),
                ApiRequest::ObtainUsersAtPosition { position, epoch } => self
                    .users_at_position(requestor_id, *position, *epoch)
                    .await
                    .map(ApiReply::UsersAtPosition),
                ApiRequest::SubmitPositionReport(pow_protected_proof) => self
                    .submit_position_proof(requestor_id, pow_protected_proof)
                    .await
                    .map(|_| ApiReply::Ok),
                ApiRequest::AddValue {
                    proof,
                    epoch,
                    client_id,
                } => self
                    .add_value(requestor_id, *client_id, proof.clone(), *epoch)
                    .await
                    .map(|_| ApiReply::Ok),
                ApiRequest::SubmitMisbehaviourProof(proof) => {
                    todo!()
                },
            }
>>>>>>> 6ea987e6
        }
        .map(|reply| RrMessage::new_reply(&request, current_epoch, reply))
        .map(|message| self.cipher_rr_message(message, requestor_id))
        .map(Response::new)
        .or_else(grpc_error_mapper)
    }
}

impl HdltApiService {
    fn grpc_error_mapper<'req, E: ToString>(
        &'req self,
        partner_id: EntityId,
        request: &'req RrRequest<ApiRequest>,
        epoch: u64,
    ) -> impl (Fn(E) -> GrpcResult<CipheredRrMessage>) + 'req {
        move |err| {
            let reply_payload = ApiReply::Error(err.to_string());
            let reply = RrMessage::new_reply(request, epoch, reply_payload);

            Ok(Response::new(self.cipher_rr_message(reply, partner_id)))
        }
    }

    fn decipher_rr_message(&self, message: CipheredRrMessage) -> (RrMessage<ApiRequest>, EntityId) {
        let nonce = Nonce::from_slice(&message.nonce).expect("invalid nonce in message");
        let plaintext = self
            .keystore
            .decipher(message.sender_id, &message.ciphertext, &nonce)
            .expect("cannot decipher incoming message");
        let rr_message: RrMessage<ApiRequest> =
            bincode::deserialize(&plaintext).expect("cannot decode incoming message");

        (rr_message, message.sender_id)
    }

    fn cipher_rr_message(
        &self,
        message: RrMessage<ApiReply>,
        partner_id: EntityId,
    ) -> CipheredRrMessage {
        let plaintext = bincode::serialize(&message).expect("could not serialize reply");

        let (ciphertext, nonce) = self
            .keystore
            .cipher(partner_id, &plaintext)
            .expect("could not cipher reply");

        CipheredRrMessage {
            sender_id: self.keystore.my_id(),
            ciphertext,
            nonce: nonce.0.to_vec(),
        }
    }
}

#[cfg(test)]
mod test {
    use super::*;
    use crate::hdlt_store::test::build_store;
    use lazy_static::lazy_static;
    use model::keys::test_data::KeyStoreTestData;
    use model::keys::Signature;

    lazy_static! {
        static ref KEYSTORES: KeyStoreTestData = KeyStoreTestData::new();
    }

    async fn build_service() -> HdltApiService {
        HdltApiService::new(
            Arc::new(KEYSTORES.server.clone()),
            Arc::new(build_store().await),
            Arc::new(RwLock::new(ServerConfig {
                epoch: 0,
                max_neigh_faults: 1,
                max_server_faults: 0,
                servers: vec![],
                id_uri_map: HashMap::new(),
            })),
            vec![],
        )
    }

    /*
    #[tokio::test(flavor = "multi_thread", worker_threads = 1)]
    async fn obtain_position_report() {
        let service = build_service().await;

        // non-HA clients cannot see other users' positions
        let ha_client_id = KEYSTORES.haclient.my_id();
        for id in KEYSTORES
            .iter()
            .map(|k| k.my_id())
            .filter(|id| *id != ha_client_id)
        {
            assert!(matches!(
                service.obtain_position_report(id, 0, 0).await.unwrap_err(),
                HdltApiError::PermissionDenied
            ));
        }

        // HA client can see everyone's positions
        assert_eq!(
            service
                .obtain_position_report(ha_client_id, 0, 0)
                .await
                .unwrap(),
            (0, Position(0, 0))
        );
        assert_eq!(
            service
                .obtain_position_report(ha_client_id, 1, 0)
                .await
                .unwrap(),
            (0, Position(1, 0))
        );
        assert_eq!(
            service
                .obtain_position_report(ha_client_id, 0, 1)
                .await
                .unwrap(),
            (1, Position(0, 1))
        );
        assert_eq!(
            service
                .obtain_position_report(ha_client_id, 1, 1)
                .await
                .unwrap(),
            (1, Position(0, 1))
        );

        // users can see their own position
        assert_eq!(
            service.obtain_position_report(0, 0, 0).await.unwrap(),
            (0, Position(0, 0))
        );
        assert_eq!(
            service.obtain_position_report(1, 1, 0).await.unwrap(),
            (0, Position(1, 0))
        );
        assert_eq!(
            service.obtain_position_report(0, 0, 1).await.unwrap(),
            (1, Position(0, 1))
        );
        assert_eq!(
            service.obtain_position_report(1, 1, 1).await.unwrap(),
            (1, Position(0, 1))
        );

        // there may be no position data available
        assert!(matches!(
            service.obtain_position_report(50, 50, 0).await.unwrap_err(),
            HdltApiError::NoData
        ));
    }
    */

    #[tokio::test(flavor = "multi_thread", worker_threads = 1)]
    async fn users_at_position() {
        let service = build_service().await;

        // non-HA clients cannot use this method at all
        let ha_client_id = KEYSTORES.haclient.my_id();
        for id in KEYSTORES
            .iter()
            .map(|k| k.my_id())
            .filter(|id| *id != ha_client_id)
        {
            assert!(matches!(
                service
                    .users_at_position(id, Position(0, 0), 0)
                    .await
                    .unwrap_err(),
                HdltApiError::PermissionDenied
            ));
        }

        // HA client can see it all
        assert_eq!(
            vec![0],
            service
                .users_at_position(ha_client_id, Position(0, 0), 0)
                .await
                .unwrap()
        );
        assert_eq!(
            vec![1],
            service
                .users_at_position(ha_client_id, Position(1, 0), 0)
                .await
                .unwrap()
        );
        assert_eq!(
            vec![0, 1],
            service
                .users_at_position(ha_client_id, Position(0, 1), 1)
                .await
                .unwrap()
        );

        // sometimes there's nothing to see
        assert!(service
            .users_at_position(ha_client_id, Position(123, 123), 67981463)
            .await
            .unwrap()
            .is_empty());
    }

    #[tokio::test(flavor = "multi_thread", worker_threads = 1)]
    async fn add_proof() {
        let service = build_service().await;
        let mut bad_proof: UnverifiedPositionProof =
            crate::hdlt_store::test::PROOFS[0].clone().into();

        // just in case our test data for hdlt_store becomes valid at some point
        bad_proof.witnesses[0].signature = Signature::from_slice(&[42u8; 64]).unwrap();

        assert!(matches!(
            service
                .submit_position_proof(1, &PoWCertified::new(bad_proof))
                .await
                .unwrap_err(),
            HdltApiError::InvalidPositionProof(..)
        ));

        let good_proof: UnverifiedPositionProof = {
            use model::{PositionProof, ProximityProof, ProximityProofRequest};
            let preq = ProximityProofRequest::new(123, Position(123, 123), &KEYSTORES.user1);
            let pproof = ProximityProof::new(preq, Position(100, 100), &KEYSTORES.user2).unwrap();

            PositionProof::new(vec![pproof], 1).unwrap().into()
        };
        let good_proof = PoWCertified::new(good_proof);

        // can't submit someone else's stuff
        assert!(matches!(
            service.submit_position_proof(4321, &good_proof).await,
            Err(HdltApiError::PermissionDenied)
        ));

        // happy path
        assert!(service.submit_position_proof(1, &good_proof).await.is_ok());
    }
}

#[derive(Debug)]
pub struct HdltApiClient {
    /// All the GRPC channels
    channel: Channel,

    /// Server Id
    id: EntityId,

    /// Key store
    keystore: Arc<KeyStore>,

    /// Current epoch: works as a timestamp in the procotol,
    /// since there must only be one proof per epoch
    ///
    current_epoch: u64,
}

#[derive(Debug, Error)]
pub enum HdltError {
    #[error("Error creating remote")]
    InitializationError(#[source] tonic::transport::Error),

    #[error("Failed to serialize request")]
    SerializationError(#[source] Box<bincode::ErrorKind>),

    #[error("Failed to cipher request")]
    CipherError(#[source] KeyStoreError),

    #[error("Server sent unexpected status")]
    UnexpectedStatus(#[from] Status),

    #[error("Invalid nonce")]
    InvalidNonce,

    #[error("Failed to decipher reply")]
    DecipherError(#[source] KeyStoreError),

    #[error("Failed to deserialize reply")]
    DeserializationError(#[source] Box<bincode::ErrorKind>),

    #[error("Request reply protocol violation")]
    RequestReplyProtocolViolation(#[from] RrMessageError),

    #[error("Error executing request: {}", .0)]
    ServerError(String),

    #[error("Server sent unexpected reply message: {:#?}", .0)]
    UnexpectedReply(ApiReply),
}

impl HdltApiClient {
    pub fn new(
        uri: Uri,
        id: EntityId,
        keystore: Arc<KeyStore>,
        current_epoch: u64,
    ) -> HdltResult<Self> {
        let channel = Channel::builder(uri)
            .connect_lazy()
            .map_err(HdltError::InitializationError)?;

        Ok(HdltApiClient {
            channel,
            id,
            keystore,
            current_epoch,
        })
    }

<<<<<<< HEAD
    /// Server returns a value to the client
    ///
    #[instrument]
    pub async fn return_value<T: Into<UnverifiedPositionProof> + Debug>(
        &self,
        request_id: u64,
        proof: T,
        epoch: u64,
        client_id: EntityId,
    ) -> HdltResult<()> {
        let proof = proof.into();
        self.invoke_no_wait(ApiRequest::ReturnAtomicValue {
            request_id,
            proof,
            epoch,
            client_id,
        })
        .await
    }

=======
>>>>>>> 6ea987e6
    /// Server adds a value to the answer map
    ///
    /// Invokes a protocol write (with atomic semantics)
    ///
    #[instrument]
    pub async fn add_value<T: Into<UnverifiedPositionProof> + Debug>(
        &self,
<<<<<<< HEAD
        request_id: u64,
=======
>>>>>>> 6ea987e6
        proof: T,
        epoch: u64,
        client_id: EntityId,
    ) -> HdltResult<()> {
        let proof = proof.into();
        self.invoke_no_wait(ApiRequest::AddValue {
<<<<<<< HEAD
            request_id,
=======
>>>>>>> 6ea987e6
            proof,
            epoch,
            client_id,
        })
        .await
    }

    /// Server invokes a request at the server, confidentially
    /// Does not wait for replies
    ///
    ///
    async fn invoke_no_wait(&self, request: ApiRequest) -> HdltResult<()> {
<<<<<<< HEAD
        let (_request, grpc_request) =
            self.prepare_request(request, self.current_epoch, self.id)?;
=======
        let (request, grpc_request) = self.prepare_request(request, self.current_epoch, self.id)?;
>>>>>>> 6ea987e6
        let mut grpc_client =
            GrpcHdltApiClient::new(Timeout::new(self.channel.clone(), REQUEST_TIMEOUT));
        grpc_client.invoke(grpc_request).await?;

        Ok(())
    }

    /// Prepare a request
    ///  - Install freshness information and request id (cookie)
    ///  - Cipher with integrity protection
    ///  - This has an implicit authenticated because both
    ///     the user and the server derive a key in the same way
    ///
    fn prepare_request(
        &self,
        payload: ApiRequest,
        current_epoch: u64,
        server_id: u32,
    ) -> HdltResult<(RrRequest<ApiRequest>, tonic::Request<CipheredRrMessage>)> {
        let request_msg = RrMessage::new_request(current_epoch, payload);

        let plaintext = bincode::serialize(&request_msg).map_err(HdltError::SerializationError)?;
        let (ciphertext, nonce) = self
            .keystore
            .cipher(server_id, &plaintext)
            .map_err(HdltError::CipherError)?;
        let grpc_request = Request!(CipheredRrMessage {
            sender_id: self.keystore.my_id(),
            ciphertext,
            nonce: nonce.0.to_vec(),
        });

        let request = request_msg.downcast_request(current_epoch).unwrap(); // impossible to fail

        Ok((request, grpc_request))
    }

    fn parse_response(
        &self,
        grpc_response: tonic::Response<CipheredRrMessage>,
        request: &RrRequest<ApiRequest>,
        current_epoch: u64,
        server_id: u32,
    ) -> HdltResult<ApiReply> {
        let grpc_response = grpc_response.into_inner();
        let nonce = Nonce::from_slice(&grpc_response.nonce).ok_or(HdltError::InvalidNonce)?;

        let plaintext = self
            .keystore
            .decipher(server_id, &grpc_response.ciphertext, &nonce)
            .map_err(HdltError::DecipherError)?;
        let reply_rr_message: RrMessage<ApiReply> =
            bincode::deserialize(&plaintext).map_err(HdltError::DeserializationError)?;

        Ok(reply_rr_message
            .downcast_reply(&request, current_epoch)?
            .into_inner())
    }
}<|MERGE_RESOLUTION|>--- conflicted
+++ resolved
@@ -34,13 +34,8 @@
     keystore: Arc<KeyStore>,
     store: Arc<HdltLocalStore>,
     answers: Arc<RwLock<HashMap<EntityId, AtomicReadAnswers>>>,
-<<<<<<< HEAD
     server_listeners: Arc<RwLock<HashMap<EntityId, Vec<(EntityId, u64)>>>>,
     client_listeners: Arc<RwLock<HashMap<EntityId, Vec<(u64, EntityId, Uri)>>>>,
-=======
-    server_listeners: Arc<RwLock<HashMap<EntityId, Vec<EntityId>>>>,
-    client_listeners: Arc<RwLock<HashMap<(u64, EntityId), Vec<(EntityId, Uri)>>>>,
->>>>>>> 6ea987e6
     config: Arc<RwLock<ServerConfig>>,
     server_uris: Vec<Uri>,
 }
@@ -101,15 +96,12 @@
 
             let max_neigh_faults = self.config.read().await.max_neigh_faults;
             let prox_proofs = self.store.query_epoch_prover(epoch, prover_id).await?;
-<<<<<<< HEAD
             self.client_listeners
                 .write()
                 .await
                 .entry(prover_id)
                 .or_insert(vec![(request_id, requestor_id, callback_uri.clone())])
                 .push((request_id, requestor_id, callback_uri));
-=======
->>>>>>> 6ea987e6
 
             match PositionProof::new(prox_proofs, max_neigh_faults as usize) {
                 Ok(proof) => {
@@ -117,7 +109,6 @@
                         .write()
                         .await
                         .entry(prover_id)
-<<<<<<< HEAD
                         .or_insert_with(|| vec![(requestor_id, request_id)])
                         .push((requestor_id, request_id));
                     self.add_value(
@@ -128,12 +119,6 @@
                         proof.epoch(),
                     )
                     .await?;
-=======
-                        .or_insert_with(|| vec![requestor_id])
-                        .push(requestor_id); // TODO: requestor id twice?
-                    self.add_value(requestor_id, prover_id, proof.clone().into(), proof.epoch())
-                        .await?;
->>>>>>> 6ea987e6
                     Ok((proof.epoch(), proof.position()))
                 }
                 Err(PositionProofValidationError::NotEnoughWitnesess { .. }) => {
@@ -238,10 +223,7 @@
     pub async fn add_value(
         &self,
         requestor_id: EntityId,
-<<<<<<< HEAD
         request_id: u64,
-=======
->>>>>>> 6ea987e6
         client_id: EntityId,
         proof: UnverifiedPositionProof,
         epoch: u64,
@@ -287,7 +269,6 @@
             tokio::spawn(async move {
                 let clients: Vec<_> = listeners_to_send
                     .into_iter()
-<<<<<<< HEAD
                     .map(|(server_id, request_id)| {
                         (
                             HdltApiClient::new(
@@ -301,30 +282,14 @@
                     })
                     .filter(|(c, _)| c.is_ok())
                     .map(|(c, id)| (c.unwrap(), id))
-=======
-                    .map(|server_id| {
-                        HdltApiClient::new(
-                            id_uri_map[&server_id].clone(),
-                            server_id,
-                            keystore.clone(),
-                            current_epoch,
-                        )
-                    })
-                    .filter(|c| c.is_ok())
-                    .map(|client| client.unwrap())
->>>>>>> 6ea987e6
                     .collect();
 
                 futures::future::join_all(
                     clients
                         .iter()
-<<<<<<< HEAD
                         .map(|(c, request_id)| {
                             c.return_value(*request_id, proof.clone(), epoch, register_id)
                         })
-=======
-                        .map(|c| c.add_value(proof.clone(), epoch, register_id))
->>>>>>> 6ea987e6
                         .collect::<Vec<_>>(),
                 )
                 .await;
@@ -349,11 +314,7 @@
             )
         };
 
-<<<<<<< HEAD
         let register_id = verified_proof.prover_id();
-=======
-        let register_id = (verified_proof.epoch(), verified_proof.prover_id());
->>>>>>> 6ea987e6
 
         if let Some(l) = self.client_listeners.write().await.get_mut(&register_id) {
             let keystore = self.keystore.clone();
@@ -361,7 +322,6 @@
             tokio::spawn(async move {
                 let clients: Vec<_> = listeners_to_send
                     .into_iter()
-<<<<<<< HEAD
                     .map(|(rid, client_id, uri)| {
                         (
                             rid,
@@ -370,34 +330,17 @@
                     })
                     .filter(|(_, c)| c.is_ok())
                     .map(|(rid, c)| (rid, c.unwrap()))
-=======
-                    .map(|(client_id, uri)| {
-                        HdltApiClient::new(uri, client_id, keystore.clone(), current_epoch)
-                    })
-                    .filter(|c| c.is_ok())
-                    .map(|client| client.unwrap())
->>>>>>> 6ea987e6
                     .collect();
 
                 futures::future::join_all(
-                    clients
-                        .iter()
-<<<<<<< HEAD
-                        .map(|(rid, c)| {
+                    clients.iter().map(|(rid, c)|
                             c.return_value(
                                 *rid,
-=======
-                        .map(|c| {
-                            c.add_value(
->>>>>>> 6ea987e6
                                 proof.clone(),
                                 verified_proof.epoch(),
                                 verified_proof.prover_id(),
-                            )
-                        })
-                        .collect::<Vec<_>>(),
-                )
-                .await;
+                            )).collect::<Vec<_>>()
+                ).await;
             });
         }
 
@@ -461,48 +404,6 @@
             .expect("cannot downcast request-reply message to request");
         let grpc_error_mapper = self.grpc_error_mapper(requestor_id, &request, current_epoch);
 
-<<<<<<< HEAD
-        match request.as_ref() {
-            ApiRequest::ObtainPositionReport {
-                request_id,
-                user_id,
-                epoch,
-                callback_uri,
-            } => self
-                .obtain_position_report(*request_id, requestor_id, *user_id, *epoch, callback_uri)
-                .await
-                .map(|_| ApiReply::Ok),
-            ApiRequest::RequestPositionReports {
-                epoch_start,
-                epoch_end,
-            } => self
-                .get_position_reports(requestor_id, *epoch_start, *epoch_end)
-                .await
-                .map(|v| {
-                    v.into_iter()
-                        .map(|(epoch, proof)| (epoch, proof.into()))
-                        .collect()
-                })
-                .map(ApiReply::PositionReports),
-            ApiRequest::ObtainUsersAtPosition { position, epoch } => self
-                .users_at_position(requestor_id, *position, *epoch)
-                .await
-                .map(ApiReply::UsersAtPosition),
-            ApiRequest::SubmitPositionReport(pow_protected_proof) => self
-                .submit_position_proof(requestor_id, pow_protected_proof)
-                .await
-                .map(|_| ApiReply::Ok),
-            ApiRequest::AddValue {
-                request_id,
-                proof,
-                epoch,
-                client_id,
-            } => self
-                .add_value(requestor_id, *request_id, *client_id, proof.clone(), *epoch)
-                .await
-                .map(|_| ApiReply::Ok),
-            _ => unimplemented!("invalid option for server API"),
-=======
         if let Some(proof) = self
             .store
             .query_misbehaved(requestor_id)
@@ -515,11 +416,12 @@
         } else {
             match request.as_ref() {
                 ApiRequest::ObtainPositionReport {
+                    request_id,
                     user_id,
                     epoch,
                     callback_uri,
                 } => self
-                    .obtain_position_report(requestor_id, *user_id, *epoch, callback_uri)
+                    .obtain_position_report(*request_id, requestor_id, *user_id, *epoch, callback_uri)
                     .await
                     .map(|_| ApiReply::Ok),
                 ApiRequest::RequestPositionReports {
@@ -543,18 +445,19 @@
                     .await
                     .map(|_| ApiReply::Ok),
                 ApiRequest::AddValue {
+                    request_id,
                     proof,
                     epoch,
                     client_id,
                 } => self
-                    .add_value(requestor_id, *client_id, proof.clone(), *epoch)
+                    .add_value(requestor_id, *request_id, *client_id, proof.clone(), *epoch)
                     .await
                     .map(|_| ApiReply::Ok),
+                _ => unimplemented!("invalid option for server API"),
                 ApiRequest::SubmitMisbehaviourProof(proof) => {
                     todo!()
                 },
             }
->>>>>>> 6ea987e6
         }
         .map(|reply| RrMessage::new_reply(&request, current_epoch, reply))
         .map(|message| self.cipher_rr_message(message, requestor_id))
@@ -868,7 +771,6 @@
         })
     }
 
-<<<<<<< HEAD
     /// Server returns a value to the client
     ///
     #[instrument]
@@ -889,8 +791,6 @@
         .await
     }
 
-=======
->>>>>>> 6ea987e6
     /// Server adds a value to the answer map
     ///
     /// Invokes a protocol write (with atomic semantics)
@@ -898,20 +798,14 @@
     #[instrument]
     pub async fn add_value<T: Into<UnverifiedPositionProof> + Debug>(
         &self,
-<<<<<<< HEAD
         request_id: u64,
-=======
->>>>>>> 6ea987e6
         proof: T,
         epoch: u64,
         client_id: EntityId,
     ) -> HdltResult<()> {
         let proof = proof.into();
         self.invoke_no_wait(ApiRequest::AddValue {
-<<<<<<< HEAD
             request_id,
-=======
->>>>>>> 6ea987e6
             proof,
             epoch,
             client_id,
@@ -924,12 +818,8 @@
     ///
     ///
     async fn invoke_no_wait(&self, request: ApiRequest) -> HdltResult<()> {
-<<<<<<< HEAD
         let (_request, grpc_request) =
             self.prepare_request(request, self.current_epoch, self.id)?;
-=======
-        let (request, grpc_request) = self.prepare_request(request, self.current_epoch, self.id)?;
->>>>>>> 6ea987e6
         let mut grpc_client =
             GrpcHdltApiClient::new(Timeout::new(self.channel.clone(), REQUEST_TIMEOUT));
         grpc_client.invoke(grpc_request).await?;
