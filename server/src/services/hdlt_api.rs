--- conflicted
+++ resolved
@@ -4,14 +4,9 @@
 use crate::group_by::group_by;
 use crate::hdlt_store::{HdltLocalStore, HdltLocalStoreError};
 use model::{
-<<<<<<< HEAD
-    api::{ApiReply, ApiRequest, PoWCertified, RrMessage, RrRequest},
-    PositionProof,
-=======
-    api::{ApiReply, ApiRequest, RrMessage, RrMessageError, RrRequest},
+    api::{ApiReply, ApiRequest, PoWCertified, RrMessage, RrMessageError, RrRequest},
     keys::{EntityId, KeyStore, KeyStoreError, Nonce, Role},
     Position, PositionProof, PositionProofValidationError, UnverifiedPositionProof,
->>>>>>> ae791894
 };
 use protos::hdlt::hdlt_api_client::HdltApiClient as GrpcHdltApiClient;
 use protos::hdlt::hdlt_api_server::HdltApi;
@@ -90,10 +85,6 @@
             let max_neigh_faults = self.config.read().await.max_neigh_faults;
             let prox_proofs = self.store.query_epoch_prover(epoch, prover_id).await?;
 
-<<<<<<< HEAD
-            match PositionProof::new(prox_proofs, max_neigh_faults) {
-                Ok(proof) => Ok((proof.epoch(), proof.position())),
-=======
             match PositionProof::new(prox_proofs, max_neigh_faults as usize) {
                 Ok(proof) => {
                     self.listeners
@@ -104,9 +95,8 @@
                         .push(requestor_id);
                     self.add_value(requestor_id, prover_id, proof.clone().into(), proof.epoch())
                         .await?;
-                    Ok((proof.epoch(), *proof.position()))
+                    Ok((proof.epoch(), proof.position()))
                 }
->>>>>>> ae791894
                 Err(PositionProofValidationError::NotEnoughWitnesess { .. }) => {
                     Err(HdltApiError::NoData)
                 }
@@ -183,11 +173,7 @@
     pub async fn submit_position_proof(
         &self,
         requestor_id: EntityId,
-<<<<<<< HEAD
         pow_protected_proof: &PoWCertified<UnverifiedPositionProof>,
-=======
-        proof: UnverifiedPositionProof,
->>>>>>> ae791894
     ) -> Result<(), HdltApiError> {
         let proof = pow_protected_proof
             .to_owned()
@@ -195,16 +181,12 @@
             .map_err(|_| HdltApiError::InvalidProofOfWork)?;
 
         let max_neigh_faults = self.config.read().await.max_neigh_faults;
-<<<<<<< HEAD
-        let proof = proof.verify(max_neigh_faults, self.keystore.as_ref())?;
+        let proof = proof.verify(max_neigh_faults as usize, self.keystore.as_ref())?;
 
         if proof.prover_id() != requestor_id {
             return Err(HdltApiError::PermissionDenied);
         }
 
-        self.store.add_proof(proof).await?;
-=======
-        let proof = proof.verify(max_neigh_faults as usize, self.keystore.as_ref())?;
         self.store.add_proof(proof.clone()).await?;
 
         self.send_to_server_listeners(requestor_id, proof.epoch(), proof.into())
@@ -282,7 +264,6 @@
                 .await;
             });
         }
->>>>>>> ae791894
 
         Ok(())
     }
@@ -747,10 +728,10 @@
         let plaintext = bincode::serialize(&request_msg).map_err(HdltError::SerializationError)?;
         let (ciphertext, nonce) = self
             .keystore
-            .cipher(&server_id, &plaintext)
+            .cipher(server_id, &plaintext)
             .map_err(HdltError::CipherError)?;
         let grpc_request = Request!(CipheredRrMessage {
-            sender_id: *self.keystore.my_id(),
+            sender_id: self.keystore.my_id(),
             ciphertext,
             nonce: nonce.0.to_vec(),
         });
@@ -772,7 +753,7 @@
 
         let plaintext = self
             .keystore
-            .decipher(&server_id, &grpc_response.ciphertext, &nonce)
+            .decipher(server_id, &grpc_response.ciphertext, &nonce)
             .map_err(HdltError::DecipherError)?;
         let reply_rr_message: RrMessage<ApiReply> =
             bincode::deserialize(&plaintext).map_err(HdltError::DeserializationError)?;
